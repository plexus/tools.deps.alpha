;   Copyright (c) Rich Hickey. All rights reserved.
;   The use and distribution terms for this software are covered by the
;   Eclipse Public License 1.0 (http://opensource.org/licenses/eclipse-1.0.php)
;   which can be found in the file epl-v10.html at the root of this distribution.
;   By using this software in any fashion, you are agreeing to be bound by
;   the terms of this license.
;   You must not remove this notice, or any other, from this software.

(ns clojure.tools.deps.alpha.extensions.maven
  (:require
    [clojure.java.io :as jio]
    [clojure.string :as str]
    [clojure.tools.deps.alpha.extensions :as ext]
    [clojure.tools.deps.alpha.util.maven :as maven])
  (:import
    ;; maven-resolver-api
    [org.eclipse.aether RepositorySystem]
    [org.eclipse.aether.resolution ArtifactRequest ArtifactDescriptorRequest VersionRangeRequest]

    ;; maven-resolver-util
    [org.eclipse.aether.util.version GenericVersionScheme]
    ))

(set! *warn-on-reflection* true)

;; Main extension points for using Maven deps

<<<<<<< HEAD
(defmethod ext/lib-location :mvn
  [lib {:keys [mvn/version]} {:keys [mvn/repos mvn/local-repo]}]
  {:base (or local-repo maven/default-local-repo)
   :path (str (str/replace (namespace lib) "." "/")
              "/" (name lib)
              "/" version)
   :type :mvn})
=======
(defmethod ext/canonicalize :mvn
  [lib {:keys [:mvn/version] :as coord} {:keys [mvn/repos mvn/local-repo]}]
  (println "canonicalize" version)
  (if (re-find #"\[|\(" version)
    (let [local-repo (or local-repo maven/default-local-repo)
          system (maven/make-system)
          session (maven/make-session system local-repo)
          artifact (maven/coord->artifact lib coord)
          req (VersionRangeRequest. artifact (mapv maven/remote-repo repos) nil)
          result (.resolveVersionRange system session req)
          newest (.getHighestVersion result)]
      [lib (assoc coord :mvn/version (.toString newest))])
    [lib coord]))
>>>>>>> c7e7247a

(defmethod ext/dep-id :mvn
  [lib coord config]
  (select-keys coord [:mvn/version :classifier]))

(defmethod ext/manifest-type :mvn
  [lib coord config]
  {:deps/manifest :mvn})

(defmethod ext/coord-summary :mvn [lib {:keys [mvn/version]}]
  (str lib " " version))

(defonce ^:private version-scheme (GenericVersionScheme.))

(defn- parse-version [{version :mvn/version :as coord}]
  (.parseVersion ^GenericVersionScheme version-scheme ^String version))

(defmethod ext/compare-versions [:mvn :mvn]
  [lib coord-x coord-y config]
  (apply compare (map parse-version [coord-x coord-y])))

(defmethod ext/coord-deps :mvn
  [lib coord _manifest {:keys [mvn/repos mvn/local-repo]}]
  (let [local-repo (or local-repo maven/default-local-repo)
        system (maven/make-system)
        session (maven/make-session system local-repo)
        artifact (maven/coord->artifact lib coord)
        req (ArtifactDescriptorRequest. artifact (mapv maven/remote-repo repos) nil)
        result (.readArtifactDescriptor system session req)]
    (into []
      (comp
        (map maven/dep->data)
        (filter #(= (:scope (second %)) "compile"))
        (remove (comp :optional second))
        (map #(update-in % [1] dissoc :scope :optional)))
      (.getDependencies result))))

(defmethod ext/coord-paths :mvn
  [lib coord _manifest {:keys [mvn/repos mvn/local-repo]}]
  (let [local-repo (or local-repo maven/default-local-repo)
        system (maven/make-system)
        session (maven/make-session system local-repo)
        artifact (maven/coord->artifact lib coord)
        req (ArtifactRequest. artifact (mapv maven/remote-repo repos) nil)
        result (.resolveArtifact system session req)
        exceptions (.getExceptions result)]
    (cond
      (.isResolved result) [(.. result getArtifact getFile getAbsolutePath)]
      (.isMissing result) (throw (ex-info (str "Unable to download: [" lib (pr-str (:mvn/version coord)) "]") {:lib lib :coord coord}))
      :else (throw (first (.getExceptions result))))))

(comment
  (ext/lib-location 'org.clojure/clojure {:mvn/version "1.8.0"} {})
  
  ;; given a dep, find the child deps
  (ext/coord-deps 'org.clojure/clojure {:mvn/version "1.9.0-alpha17"} :mvn {:mvn/repos maven/standard-repos})

  (ext/coord-deps 'cider/cider-nrepl {:mvn/version "0.17.0-SNAPSHOT"} :mvn {:mvn/repos maven/standard-repos})
  (ext/canonicalize 'joda-time/joda-time {:mvn/version "[2.2,)"} {:mvn/repos maven/standard-repos})

  ;; give a dep, download just that dep (not transitive - that's handled by the core algorithm)
  (ext/coord-paths 'org.clojure/clojure {:mvn/version "1.9.0-alpha17"} :mvn {:mvn/repos maven/standard-repos})

  (parse-version {:mvn/version "1.1.0"})

  (ext/compare-versions {:mvn/version "1.1.0-alpha10"} {:mvn/version "1.1.0-beta1"})

  (ext/coord-deps 'org.clojure/clojure {:mvn/version "1.10.0-master-SNAPSHOT"} :mvn
    {:mvn/repos (merge maven/standard-repos
                  {"sonatype-oss-public" {:url "https://oss.sonatype.org/content/groups/public/"}})})

  (def rr (maven/remote-repo ["sonatype-oss-public" {:url "https://oss.sonatype.org/content/groups/public/"}]))
  )
<|MERGE_RESOLUTION|>--- conflicted
+++ resolved
@@ -25,15 +25,6 @@
 
 ;; Main extension points for using Maven deps
 
-<<<<<<< HEAD
-(defmethod ext/lib-location :mvn
-  [lib {:keys [mvn/version]} {:keys [mvn/repos mvn/local-repo]}]
-  {:base (or local-repo maven/default-local-repo)
-   :path (str (str/replace (namespace lib) "." "/")
-              "/" (name lib)
-              "/" version)
-   :type :mvn})
-=======
 (defmethod ext/canonicalize :mvn
   [lib {:keys [:mvn/version] :as coord} {:keys [mvn/repos mvn/local-repo]}]
   (println "canonicalize" version)
@@ -47,7 +38,14 @@
           newest (.getHighestVersion result)]
       [lib (assoc coord :mvn/version (.toString newest))])
     [lib coord]))
->>>>>>> c7e7247a
+
+(defmethod ext/lib-location :mvn
+  [lib {:keys [mvn/version]} {:keys [mvn/repos mvn/local-repo]}]
+  {:base (or local-repo maven/default-local-repo)
+   :path (str (str/replace (namespace lib) "." "/")
+              "/" (name lib)
+              "/" version)
+   :type :mvn})
 
 (defmethod ext/dep-id :mvn
   [lib coord config]
